"""Tests for processor testing framework."""

from typing import Any, Dict
from unittest.mock import patch

import pytest

from fapilog._internal.processor import Processor
from fapilog.exceptions import ProcessorExecutionError
from fapilog.testing import (
    BatchingProcessor,
    ConditionalFailingProcessor,
    FailingProcessor,
    FilteringProcessor,
    ProcessorPerformanceTester,
    ProcessorTestFramework,
    RecordingProcessor,
    SlowProcessor,
    TransformProcessor,
)


class SimpleTestProcessor(Processor):
    """Simple processor for testing."""

    def __init__(self, **config: Any) -> None:
        super().__init__(**config)

    def process(
        self, logger: Any, method_name: str, event_dict: Dict[str, Any]
    ) -> Dict[str, Any]:
        result = event_dict.copy()
        result["processed"] = True
        return result


class FailingInitProcessor(Processor):
    """Processor that fails during initialization."""

    def __init__(self, **config: Any) -> None:
        if config.get("should_fail", False):
            raise ValueError("Initialization failed")
        super().__init__(**config)

    def process(
        self, logger: Any, method_name: str, event_dict: Dict[str, Any]
    ) -> Dict[str, Any]:
        return event_dict


# Additional processors for testing edge cases
class InvalidProcessor:
    """Not a Processor subclass."""

    def process(
        self, logger: Any, method_name: str, event_dict: Dict[str, Any]
    ) -> Dict[str, Any]:
        return event_dict


class InvalidSignatureProcessor(Processor):
    """Processor with invalid process signature."""

    def __init__(self, **config: Any) -> None:
        super().__init__(**config)

    def process(self, wrong_params: str) -> Dict[str, Any]:  # type: ignore[override]
        return {}


class NonAsyncMethodsProcessor(Processor):
    """Processor with non-async lifecycle methods."""

    def __init__(self, **config: Any) -> None:
        super().__init__(**config)

    def process(
        self, logger: Any, method_name: str, event_dict: Dict[str, Any]
    ) -> Dict[str, Any]:
        return event_dict

    def start(self) -> None:  # type: ignore[override]  # Should be async
        pass

    def stop(self) -> None:  # type: ignore[override]  # Should be async
        pass


class NoInitProcessor(Processor):
    """Processor without __init__ method for testing."""

    def process(
        self, logger: Any, method_name: str, event_dict: Dict[str, Any]
    ) -> Dict[str, Any]:
        return event_dict


class BrokenInspectionProcessor(Processor):
    """Processor that breaks inspect.signature."""

    def __init__(self, **config: Any) -> None:
        super().__init__(**config)

    def process(
        self, logger: Any, method_name: str, event_dict: Dict[str, Any]
    ) -> Dict[str, Any]:
        return event_dict


class LifecycleFailingProcessor(Processor):
    """Processor that fails during lifecycle operations."""

    def __init__(
        self,
        fail_start: bool = False,
        fail_stop: bool = False,
        start_not_started: bool = False,
        **config: Any,
    ) -> None:
        super().__init__(**config)
        self.fail_start = fail_start
        self.fail_stop = fail_stop
        self.start_not_started = start_not_started
        self._started = False

    @property
    def is_started(self) -> bool:
        if self.start_not_started and hasattr(self, "_start_called"):
            return False  # Simulate not starting properly
        return self._started

    def process(
        self, logger: Any, method_name: str, event_dict: Dict[str, Any]
    ) -> Dict[str, Any]:
        return event_dict

    async def start(self) -> None:
        self._start_called = True
        if self.fail_start:
            raise RuntimeError("Start failed")
        if not self.start_not_started:
            self._started = True

    async def stop(self) -> None:
        if self.fail_stop:
            raise RuntimeError("Stop failed")
        self._started = False


class AlreadyStartedProcessor(Processor):
    """Processor that claims to be already started."""

    def __init__(self, **config: Any) -> None:
        super().__init__(**config)
        self._started = True  # Start as already started

    @property
    def is_started(self) -> bool:
        return self._started

    def process(
        self, logger: Any, method_name: str, event_dict: Dict[str, Any]
    ) -> Dict[str, Any]:
        return event_dict

    async def start(self) -> None:
        self._started = True

    async def stop(self) -> None:
        self._started = False


class ExecutionFailingProcessor(Processor):
    """Processor that fails during execution."""

    def __init__(self, **config: Any) -> None:
        super().__init__(**config)

    def process(
        self, logger: Any, method_name: str, event_dict: Dict[str, Any]
    ) -> Dict[str, Any]:
        raise RuntimeError("Execution failed")


class ConfigValidationFailingProcessor(Processor):
    """Processor that fails config validation."""

    def __init__(self, should_fail_validation: bool = False, **config: Any) -> None:
        super().__init__(**config)
        self.should_fail_validation = should_fail_validation

    def process(
        self, logger: Any, method_name: str, event_dict: Dict[str, Any]
    ) -> Dict[str, Any]:
        return event_dict

    def validate_config(self) -> None:
        if self.should_fail_validation:
            raise ValueError("Config validation failed")


class PerformanceFailingProcessor(Processor):
    """Processor that starts but fails during performance testing."""

    def __init__(self, **config: Any) -> None:
        super().__init__(**config)

    def process(
        self, logger: Any, method_name: str, event_dict: Dict[str, Any]
    ) -> Dict[str, Any]:
        raise RuntimeError("Performance test execution failed")


class TestProcessorTestFramework:
    """Test the ProcessorTestFramework class."""

    def test_init(self):
        """Test framework initialization."""
        framework = ProcessorTestFramework()
        assert framework.recorded_events == []
        assert framework.errors == []
        assert framework.test_results == []

    def test_create_test_processor_success(self):
        """Test successful processor creation."""
        framework = ProcessorTestFramework()
        processor = framework.create_test_processor(SimpleTestProcessor)
        assert isinstance(processor, SimpleTestProcessor)

    def test_create_test_processor_invalid_class(self):
        """Test processor creation with invalid class."""
        framework = ProcessorTestFramework()
        with pytest.raises(ValueError, match="must inherit from Processor"):
            framework.create_test_processor(InvalidProcessor)

    def test_create_test_processor_init_failure(self):
        """Test processor creation when initialization fails."""
        framework = ProcessorTestFramework()
        with pytest.raises(ValueError):
            framework.create_test_processor(FailingInitProcessor, should_fail=True)

        # Check that error was recorded
        assert len(framework.errors) == 1
        assert isinstance(framework.errors[0], ValueError)

    def test_validate_processor_interface_valid(self):
        """Test interface validation for valid processor."""
        framework = ProcessorTestFramework()
        result = framework.validate_processor_interface(SimpleTestProcessor)
        assert result is True
        assert len(framework.errors) == 0

    def test_validate_processor_interface_invalid_class(self):
        """Test interface validation for invalid class."""
        framework = ProcessorTestFramework()
        result = framework.validate_processor_interface(InvalidProcessor)
        assert result is False
        assert len(framework.errors) > 0

    def test_validate_processor_interface_invalid_signature(self):
        """Test interface validation for processor with invalid signature."""
        framework = ProcessorTestFramework()
        result = framework.validate_processor_interface(InvalidSignatureProcessor)
        assert result is False
        # Should have error about process method signature
        error_messages = [str(e) for e in framework.errors]
        assert any("process method signature" in msg for msg in error_messages)

    def test_validate_processor_interface_non_async_methods(self):
        """Test interface validation for processor with non-async lifecycle methods."""
        framework = ProcessorTestFramework()
        result = framework.validate_processor_interface(NonAsyncMethodsProcessor)
        assert result is False
        # Should have errors about async methods
        error_messages = [str(e) for e in framework.errors]
        assert any("method must be async" in msg for msg in error_messages)

    def test_validate_processor_interface_broken_inspection(self):
        """Test interface validation when inspect.signature fails."""
        framework = ProcessorTestFramework()

        # Mock inspect.signature to raise an exception for the process method
        with patch("inspect.signature") as mock_signature:

            def side_effect(method):
                if hasattr(method, "__name__") and method.__name__ == "process":
                    raise TypeError("Cannot inspect signature")
                # For other methods, call the real inspect.signature
                import inspect

                return inspect.signature(method)

            mock_signature.side_effect = side_effect

            result = framework.validate_processor_interface(BrokenInspectionProcessor)
            assert result is False
            # Should have error about signature inspection
            error_messages = [str(e) for e in framework.errors]
            assert any("signature cannot be inspected" in msg for msg in error_messages)

    def test_validate_processor_interface_broken_init_inspection(self):
        """Test interface validation when inspect.signature fails for __init__."""
        framework = ProcessorTestFramework()

        # Mock inspect.signature to raise an exception for the __init__ method
        with patch("inspect.signature") as mock_signature:

            def side_effect(method):
                if hasattr(method, "__name__") and method.__name__ == "__init__":
                    raise TypeError("Cannot inspect __init__ signature")
                # For other methods, call the real inspect.signature
                import inspect

                return inspect.signature(method)

            mock_signature.side_effect = side_effect

            result = framework.validate_processor_interface(BrokenInspectionProcessor)
            assert result is False
            # Should have error about __init__ signature inspection
            error_messages = [str(e) for e in framework.errors]
            assert any(
                "__init__ method signature cannot be inspected" in msg
                for msg in error_messages
            )

    def test_test_processor_registration_with_registry(self):
<<<<<<< HEAD
        """Test processor registration when registry exists."""
        framework = ProcessorTestFramework()

        # Since the registry now exists, this should test actual registration
=======
        """Test processor registration with the processor registry."""
        framework = ProcessorTestFramework()

        # Now that the registry exists, this should work properly
>>>>>>> 801e1ea3
        result = framework.test_processor_registration("test", SimpleTestProcessor)
        assert result is True  # Should return True when registration succeeds

    @pytest.mark.asyncio
    async def test_test_processor_lifecycle_success(self):
        """Test successful processor lifecycle."""
        framework = ProcessorTestFramework()
        processor = SimpleTestProcessor()

        result = await framework.test_processor_lifecycle(processor)
        assert result is True
        assert len(framework.errors) == 0

    @pytest.mark.asyncio
    async def test_test_processor_lifecycle_initial_started_error(self):
        """Test lifecycle when processor is already started initially."""
        framework = ProcessorTestFramework()
        processor = AlreadyStartedProcessor()

        result = await framework.test_processor_lifecycle(processor)
        assert result is False

        # Should have error about initial state
        error_messages = [str(e) for e in framework.errors]
        assert any("should not be started initially" in msg for msg in error_messages)

    @pytest.mark.asyncio
    async def test_test_processor_lifecycle_start_failure(self):
        """Test lifecycle when start operation fails."""
        framework = ProcessorTestFramework()
        processor = LifecycleFailingProcessor(fail_start=True)

        result = await framework.test_processor_lifecycle(processor)
        assert result is False

        # Should have error about start operation
        error_messages = [str(e) for e in framework.errors]
        assert any("start operation failed" in msg for msg in error_messages)

    @pytest.mark.asyncio
    async def test_test_processor_lifecycle_not_started_after_start(self):
        """Test lifecycle when processor is not started after start()."""
        framework = ProcessorTestFramework()
        processor = LifecycleFailingProcessor(start_not_started=True)

        result = await framework.test_processor_lifecycle(processor)
        assert result is False

        # Should have error about started state
        error_messages = [str(e) for e in framework.errors]
        assert any("should be started after start()" in msg for msg in error_messages)

    @pytest.mark.asyncio
    async def test_test_processor_lifecycle_still_started_after_stop(self):
        """Test lifecycle when processor is still started after stop()."""
        framework = ProcessorTestFramework()

        class StubbyStoppedProcessor(Processor):
            def __init__(self, **config: Any) -> None:
                super().__init__(**config)
                self._started = False
                self._stop_called = False

            @property
            def is_started(self) -> bool:
                # Return True even after stop() is called to trigger the error
                if self._stop_called:
                    return True  # Simulate processor not actually stopping
                return self._started

            def process(
                self, logger: Any, method_name: str, event_dict: Dict[str, Any]
            ) -> Dict[str, Any]:
                return event_dict

            async def start(self) -> None:
                self._started = True

            async def stop(self) -> None:
                self._stop_called = True
                # Don't actually stop (keep is_started returning True)

        processor = StubbyStoppedProcessor()

        result = await framework.test_processor_lifecycle(processor)
        assert result is False

        # Should have error about stopped state
        error_messages = [str(e) for e in framework.errors]
        assert any("should be stopped after stop()" in msg for msg in error_messages)

    @pytest.mark.asyncio
    async def test_test_processor_lifecycle_general_exception(self):
        """Test lifecycle when general exception occurs."""
        framework = ProcessorTestFramework()

        # Create a processor that raises an exception during lifecycle test
        class ExceptionProcessor(Processor):
            def __init__(self, **config: Any) -> None:
                super().__init__(**config)

            @property
            def is_started(self) -> bool:
                raise RuntimeError("Property access failed")

            def process(
                self, logger: Any, method_name: str, event_dict: Dict[str, Any]
            ) -> Dict[str, Any]:
                return event_dict

            async def start(self) -> None:
                pass

            async def stop(self) -> None:
                pass

        processor = ExceptionProcessor()

        result = await framework.test_processor_lifecycle(processor)
        assert result is False

        # Should have recorded the exception
        assert len(framework.errors) == 1
        assert isinstance(framework.errors[0], RuntimeError)

    def test_test_processor_execution_success(self):
        """Test successful processor execution."""
        framework = ProcessorTestFramework()
        processor = SimpleTestProcessor()

        result = framework.test_processor_execution(processor)
        assert result is True
        assert len(framework.recorded_events) > 0

    def test_test_processor_execution_with_custom_events(self):
        """Test processor execution with custom events."""
        framework = ProcessorTestFramework()
        processor = SimpleTestProcessor()

        custom_events = [
            {"level": "info", "message": "Custom test 1"},
            {"level": "error", "message": "Custom test 2"},
        ]

        result = framework.test_processor_execution(processor, custom_events)
        assert result is True
        assert len(framework.recorded_events) == 2

    def test_test_processor_execution_exception(self):
        """Test processor execution when exception occurs."""
        framework = ProcessorTestFramework()

        # Mock safe_processor_execution to raise an exception
        with patch(
            "fapilog.testing.processor_testing.safe_processor_execution",
            side_effect=RuntimeError("Execution error"),
        ):
            processor = SimpleTestProcessor()
            result = framework.test_processor_execution(processor)
            assert result is False

            # Should have recorded the exception
            assert len(framework.errors) == 1
            assert isinstance(framework.errors[0], RuntimeError)

    def test_test_processor_error_handling_success(self):
        """Test successful processor error handling."""
        framework = ProcessorTestFramework()
        processor = SimpleTestProcessor()

        result = framework.test_processor_error_handling(processor)
        assert result is True

    def test_test_processor_error_handling_valid_event_returns_none(self):
        """Test error handling when valid event processing returns None."""
        framework = ProcessorTestFramework()
        processor = SimpleTestProcessor()

        # Mock safe_processor_execution to return None for valid event
        with patch(
            "fapilog.testing.processor_testing.safe_processor_execution",
            return_value=None,
        ):
            result = framework.test_processor_error_handling(processor)
            assert result is False

            # Should have error about None result
            error_messages = [str(e) for e in framework.errors]
            assert any(
                "Valid event should not be None" in msg for msg in error_messages
            )

    def test_test_processor_error_handling_invalid_event_returns_none(self):
        """Test error handling when invalid event processing returns None."""
        framework = ProcessorTestFramework()
        processor = SimpleTestProcessor()

        # Mock safe_processor_execution to return good result for valid event, None for invalid
        def mock_execution(proc, logger, method, event, strategy=None):
            if event == {}:  # Invalid event
                return None
            return event  # Valid event

        with patch(
            "fapilog.testing.processor_testing.safe_processor_execution",
            side_effect=mock_execution,
        ):
            result = framework.test_processor_error_handling(processor)
            assert result is False

            # Should have error about pass_through strategy
            error_messages = [str(e) for e in framework.errors]
            assert any(
                "Error handling should use pass_through strategy" in msg
                for msg in error_messages
            )

    def test_test_processor_error_handling_exception(self):
        """Test error handling when exception occurs."""
        framework = ProcessorTestFramework()
        processor = SimpleTestProcessor()

        # Mock safe_processor_execution to raise an exception
        with patch(
            "fapilog.testing.processor_testing.safe_processor_execution",
            side_effect=RuntimeError("Error handling test failed"),
        ):
            result = framework.test_processor_error_handling(processor)
            assert result is False

            # Should have recorded the exception
            assert len(framework.errors) == 1
            assert isinstance(framework.errors[0], RuntimeError)

    def test_test_processor_configuration_success(self):
        """Test successful processor configuration."""
        framework = ProcessorTestFramework()

        configs = [{}, {"param1": "value1"}, {"param2": 42}]

        result = framework.test_processor_configuration(SimpleTestProcessor, configs)
        assert result is True
        assert len(framework.test_results) == 3

    def test_test_processor_configuration_exception(self):
        """Test processor configuration when exception occurs."""
        framework = ProcessorTestFramework()

        # Mock the processor class to raise an exception during instantiation
        with patch.object(
            SimpleTestProcessor,
            "__init__",
            side_effect=RuntimeError("Config test failed"),
        ):
            result = framework.test_processor_configuration(SimpleTestProcessor, [{}])
            assert result is True  # Method completes but records the failure

            # Should have recorded the failed result
            assert len(framework.test_results) == 1
            assert framework.test_results[0]["success"] is False

    @pytest.mark.asyncio
    async def test_test_processor_performance_basic_success(self):
        """Test successful processor performance testing."""
        framework = ProcessorTestFramework()
        processor = SimpleTestProcessor()
        await processor.start()

        metrics = await framework.test_processor_performance_basic(processor, 10)
        assert "throughput_eps" in metrics
        assert "avg_latency_ms" in metrics
        assert metrics["event_count"] == 10

    @pytest.mark.asyncio
    async def test_test_processor_performance_basic_not_started(self):
        """Test performance testing when processor is not started."""
        framework = ProcessorTestFramework()
        processor = SimpleTestProcessor()
        # Don't start the processor

        metrics = await framework.test_processor_performance_basic(processor, 10)
        assert "throughput_eps" in metrics
        assert metrics["event_count"] == 10

    @pytest.mark.asyncio
    async def test_test_processor_performance_basic_exception(self):
        """Test performance testing when exception occurs."""
        framework = ProcessorTestFramework()
        processor = SimpleTestProcessor()
        await processor.start()

        # Mock safe_processor_execution to raise an exception
        with patch(
            "fapilog.testing.processor_testing.safe_processor_execution",
            side_effect=RuntimeError("Performance test execution failed"),
        ):
            metrics = await framework.test_processor_performance_basic(processor, 5)
            assert "error" in metrics
            assert metrics["throughput_eps"] == 0
            assert metrics["event_count"] == 0

            # Should have recorded the exception
            assert len(framework.errors) == 1

    def test_clear_state(self):
        """Test clearing framework state."""
        framework = ProcessorTestFramework()

        # Add some data
        framework.recorded_events.append({"test": "data"})
        framework.errors.append(ValueError("test error"))
        framework.test_results.append({"test": "result"})

        framework.clear_state()

        assert len(framework.recorded_events) == 0
        assert len(framework.errors) == 0
        assert len(framework.test_results) == 0

    def test_get_test_summary_with_data(self):
        """Test getting test summary with data."""
        framework = ProcessorTestFramework()

        # Add some data
        framework.recorded_events = [{"event": f"test_{i}"} for i in range(10)]
        framework.errors = [ValueError("error1"), RuntimeError("error2")]
        framework.test_results = [
            {"success": True, "config": {}},
            {"success": False, "config": {"param": "value"}},
        ]

        summary = framework.get_test_summary()

        assert summary["total_events"] == 10
        assert summary["total_errors"] == 2
        assert summary["total_config_tests"] == 2
        assert summary["successful_config_tests"] == 1
        assert len(summary["last_events"]) == 5  # Last 5 events
        assert len(summary["errors"]) == 2

    def test_get_test_summary_empty_state(self):
        """Test getting test summary with empty state."""
        framework = ProcessorTestFramework()

        summary = framework.get_test_summary()

        assert summary["total_events"] == 0
        assert summary["total_errors"] == 0
        assert summary["total_config_tests"] == 0
        assert summary["successful_config_tests"] == 0
        assert summary["last_events"] == []
        assert summary["errors"] == []

    @pytest.mark.asyncio
    async def test_run_comprehensive_test_suite_success(self):
        """Test successful comprehensive test suite."""
        framework = ProcessorTestFramework()

        results = await framework.run_comprehensive_test_suite(SimpleTestProcessor)

        assert results["overall_success"] is True
        assert results["interface_validation"] is True
        assert results["lifecycle_test"] is True
        assert results["execution_test"] is True
        assert results["error_handling_test"] is True
        assert results["configuration_test"] is True
        assert "performance_metrics" in results

    @pytest.mark.asyncio
    async def test_run_comprehensive_test_suite_interface_failure(self):
        """Test comprehensive test suite when interface validation fails."""
        framework = ProcessorTestFramework()

        results = await framework.run_comprehensive_test_suite(InvalidProcessor)

        assert "interface_validation" in results
        assert results["interface_validation"] is False
        assert "error" in results
        assert results["error"] == "Interface validation failed"

    @pytest.mark.asyncio
    async def test_run_comprehensive_test_suite_exception(self):
        """Test comprehensive test suite when exception occurs."""
        framework = ProcessorTestFramework()

        # Mock create_test_processor to raise an exception
        with patch.object(
            framework,
            "create_test_processor",
            side_effect=RuntimeError("Test suite failed"),
        ):
            results = await framework.run_comprehensive_test_suite(SimpleTestProcessor)

            assert results["overall_success"] is False
            assert "error" in results
            assert results["error"] == "Test suite failed"

            # Should have recorded the exception
            assert len(framework.errors) == 1

    def test_export_results(self):
        """Test exporting results to JSON."""
        tester = ProcessorPerformanceTester()
        tester.metrics["test"] = {"value": 123}

        json_str = tester.export_results()

        import json

        parsed = json.loads(json_str)
        assert parsed["test"]["value"] == 123

    def test_compare_processors(self):
        """Test comparing processor performance."""
        tester = ProcessorPerformanceTester()

        # Mock results for comparison
        results = [
            {
                "processor_class": "ProcessorA",
                "throughput": {"sequential_eps": 100},
                "latency": {"avg_latency_ms": 10},
            },
            {
                "processor_class": "ProcessorB",
                "throughput": {"sequential_eps": 200},
                "latency": {"avg_latency_ms": 5},
            },
        ]

        # Compare throughput (higher is better)
        comparison = tester.compare_processors(results, "throughput")
        assert comparison["best_performer"]["processor"] == "ProcessorB"
        assert comparison["worst_performer"]["processor"] == "ProcessorA"

        # Compare latency (lower is better)
        comparison = tester.compare_processors(results, "latency")
        assert comparison["best_performer"]["processor"] == "ProcessorB"
        assert comparison["worst_performer"]["processor"] == "ProcessorA"

    def test_compare_processors_empty(self):
        """Test comparing with empty results."""
        tester = ProcessorPerformanceTester()

        comparison = tester.compare_processors([], "throughput")
        assert "error" in comparison


class TestMockProcessors:
    """Test mock processor implementations."""

    def test_recording_processor(self):
        """Test RecordingProcessor functionality."""
        processor = RecordingProcessor()
        event = {"level": "info", "message": "test"}

        result = processor.process(None, "info", event)

        assert result == event  # Should pass through unchanged
        assert len(processor.recorded_events) == 1

        recorded = processor.recorded_events[0]
        assert recorded["level"] == "info"
        assert recorded["message"] == "test"
        assert "_recorded_at" in recorded
        assert "_process_count" in recorded
        assert "_method_name" in recorded

        # Test statistics
        stats = processor.get_stats()
        assert stats["total_events"] == 1
        assert stats["process_count"] == 1

        # Test clearing
        processor.clear()
        assert len(processor.recorded_events) == 0

    def test_failing_processor(self):
        """Test FailingProcessor functionality."""
        # 100% failure rate
        processor = FailingProcessor(failure_rate=1.0)
        event = {"level": "info", "message": "test"}

        with pytest.raises(ProcessorExecutionError):
            processor.process(None, "info", event)

        # 0% failure rate - use same processor to test statistics
        processor.failure_rate = (
            0.0  # Change failure rate instead of creating new processor
        )
        result = processor.process(None, "info", event)
        assert result == event

        # Test statistics
        stats = processor.get_stats()
        assert stats["attempts"] == 2
        assert stats["failures"] == 1
        assert stats["successes"] == 1

    @pytest.mark.asyncio
    async def test_failing_processor_lifecycle(self):
        """Test FailingProcessor lifecycle failures."""
        # Test start failure
        processor = FailingProcessor(fail_on_start=True)
        with pytest.raises(ProcessorExecutionError):
            await processor.start()

        # Test stop failure
        processor = FailingProcessor(fail_on_stop=True)
        await processor.start()  # Should succeed
        with pytest.raises(ProcessorExecutionError):
            await processor.stop()

    def test_slow_processor(self):
        """Test SlowProcessor functionality."""
        processor = SlowProcessor(delay_ms=10)  # Small delay for testing
        event = {"level": "info", "message": "test"}

        import time

        start_time = time.time()
        result = processor.process(None, "info", event)
        end_time = time.time()

        duration = (end_time - start_time) * 1000  # Convert to ms
        assert duration >= 8  # Should take at least close to 10ms

        assert result["_processing_delay_ms"] == 10
        assert result["_call_count"] == 1

        # Test timing stats
        stats = processor.get_timing_stats()
        assert stats["call_count"] == 1
        assert stats["configured_delay_ms"] == 10

    def test_transform_processor(self):
        """Test TransformProcessor functionality."""
        # Test with identity transform
        processor = TransformProcessor()
        event = {"level": "info", "message": "test"}

        result = processor.process(None, "info", event)
        assert result == event

        # Test with custom transform
        def uppercase_transform(event_dict):
            result = event_dict.copy()
            result["message"] = result["message"].upper()
            return result

        processor = TransformProcessor(transform_func=uppercase_transform)
        result = processor.process(None, "info", event)

        assert result["message"] == "TEST"
        assert processor.get_transformation_count() == 1

    def test_transform_processor_invalid_return(self):
        """Test TransformProcessor with invalid return type."""

        def invalid_transform(event_dict):
            return "not a dict"

        processor = TransformProcessor(transform_func=invalid_transform)
        event = {"level": "info", "message": "test"}

        with pytest.raises(ProcessorExecutionError, match="must return dict"):
            processor.process(None, "info", event)

    def test_conditional_failing_processor(self):
        """Test ConditionalFailingProcessor functionality."""
        # Test level-based failure
        processor = ConditionalFailingProcessor(fail_on_level="error")

        # Should pass with info level
        info_event = {"level": "info", "message": "test"}
        result = processor.process(None, "info", info_event)
        assert result == info_event

        # Should fail with error level
        error_event = {"level": "error", "message": "test"}
        with pytest.raises(ProcessorExecutionError, match="level=error"):
            processor.process(None, "error", error_event)

        assert processor.get_failure_count() == 1

    def test_batching_processor(self):
        """Test BatchingProcessor functionality."""
        processor = BatchingProcessor(batch_size=3, auto_process=True)

        events = [{"level": "info", "message": f"test {i}"} for i in range(5)]

        results = []
        for event in events:
            result = processor.process(None, "info", event)
            results.append(result)

        # Check batch metadata - remember that batch gets flushed after 3 items
        # So positions are: 0, 1, 2 (flush), 0, 1
        assert results[0]["_batch_position"] == 0
        assert results[1]["_batch_position"] == 1
        assert results[2]["_batch_position"] == 2
        assert results[3]["_batch_position"] == 0  # New batch starts
        assert results[4]["_batch_position"] == 1

        # Should have processed one complete batch
        batches = processor.get_batches()
        assert len(batches) >= 1

        stats = processor.get_stats()
        assert stats["total_events"] == 5
        assert stats["configured_batch_size"] == 3

    def test_filtering_processor(self):
        """Test FilteringProcessor functionality."""
        # Test level filtering
        processor = FilteringProcessor(filter_level="info")

        info_event = {"level": "info", "message": "test"}
        debug_event = {"level": "debug", "message": "test"}

        info_result = processor.process(None, "info", info_event)
        debug_result = processor.process(None, "debug", debug_event)

        assert info_result == info_event  # Should pass
        assert debug_result is None  # Should be filtered

        stats = processor.get_filter_stats()
        assert stats["passed"] == 1
        assert stats["filtered"] == 1


class TestProcessorPerformanceTester:
    """Test ProcessorPerformanceTester functionality."""

    @pytest.mark.asyncio
    async def test_throughput_testing(self):
        """Test throughput measurement."""
        tester = ProcessorPerformanceTester()
        processor = SimpleTestProcessor()

        throughput = await tester.test_throughput(processor, 50)

        assert throughput > 0
        assert "throughput" in tester.metrics

        metrics = tester.metrics["throughput"]
        assert metrics["total_events"] == 50
        assert metrics["test_type"] == "sequential"

    @pytest.mark.asyncio
    async def test_concurrent_throughput_testing(self):
        """Test concurrent throughput measurement."""
        tester = ProcessorPerformanceTester()
        processor = SimpleTestProcessor()

        throughput = await tester.test_concurrent_throughput(processor, 100, 5)

        assert throughput > 0
        assert "concurrent_throughput" in tester.metrics

        metrics = tester.metrics["concurrent_throughput"]
        assert metrics["num_workers"] == 5
        assert metrics["test_type"] == "concurrent"

    @pytest.mark.asyncio
    async def test_latency_testing(self):
        """Test latency measurement."""
        tester = ProcessorPerformanceTester()
        processor = SimpleTestProcessor()

        latency_stats = await tester.test_latency(processor, 20)

        assert "avg_latency_ms" in latency_stats
        assert "median_latency_ms" in latency_stats
        assert "p95_latency_ms" in latency_stats
        assert "p99_latency_ms" in latency_stats
        assert latency_stats["num_samples"] == 20

    @pytest.mark.asyncio
    async def test_memory_testing(self):
        """Test memory usage measurement."""
        tester = ProcessorPerformanceTester()
        processor = SimpleTestProcessor()

        memory_stats = await tester.test_memory_usage(processor, 100)

        # Should have memory stats (or error if psutil not available)
        assert "memory_growth_mb" in memory_stats or "error" in memory_stats

    @pytest.mark.asyncio
    async def test_cpu_testing(self):
        """Test CPU usage measurement."""
        tester = ProcessorPerformanceTester()
        processor = SimpleTestProcessor()

        cpu_stats = await tester.test_cpu_usage(processor, 2)  # Short duration

        # Should have CPU stats (or error if psutil not available)
        assert "avg_cpu_percent" in cpu_stats or "error" in cpu_stats

    @pytest.mark.asyncio
    async def test_batch_performance_testing(self):
        """Test batch performance measurement."""
        tester = ProcessorPerformanceTester()
        processor = SimpleTestProcessor()

        batch_results = await tester.test_batch_performance(processor, [1, 5, 10], 10)

        assert len(batch_results) == 3
        for _batch_size, metrics in batch_results.items():
            assert "throughput_eps" in metrics
            assert metrics["num_batches"] == 10

    @pytest.mark.asyncio
    async def test_comprehensive_performance_test(self):
        """Test comprehensive performance testing."""
        tester = ProcessorPerformanceTester()
        processor = SimpleTestProcessor()

        # Use smaller test configuration for speed
        test_config = {
            "throughput_events": 50,
            "concurrent_events": 50,
            "concurrent_workers": 3,
            "latency_samples": 10,
            "memory_events": 50,
            "cpu_duration": 2,
            "batch_sizes": [1, 5],
            "batch_events_per_size": 5,
        }

        results = await tester.run_comprehensive_test(processor, test_config)

        assert results["processor_class"] == "SimpleTestProcessor"
        assert "throughput" in results
        assert "latency" in results
        assert "memory" in results
        assert "cpu" in results
        assert "batch_performance" in results

    def test_metrics_management(self):
        """Test metrics storage and clearing."""
        tester = ProcessorPerformanceTester()

        # Add some metrics
        tester.metrics["test"] = {"value": 123}

        metrics = tester.get_metrics()
        assert metrics["test"]["value"] == 123

        tester.clear_metrics()
        assert len(tester.metrics) == 0

    def test_export_results(self):
        """Test exporting results to JSON."""
        tester = ProcessorPerformanceTester()
        tester.metrics["test"] = {"value": 123}

        json_str = tester.export_results()

        import json

        parsed = json.loads(json_str)
        assert parsed["test"]["value"] == 123

    def test_compare_processors(self):
        """Test comparing processor performance."""
        tester = ProcessorPerformanceTester()

        # Mock results for comparison
        results = [
            {
                "processor_class": "ProcessorA",
                "throughput": {"sequential_eps": 100},
                "latency": {"avg_latency_ms": 10},
            },
            {
                "processor_class": "ProcessorB",
                "throughput": {"sequential_eps": 200},
                "latency": {"avg_latency_ms": 5},
            },
        ]

        # Compare throughput (higher is better)
        comparison = tester.compare_processors(results, "throughput")
        assert comparison["best_performer"]["processor"] == "ProcessorB"
        assert comparison["worst_performer"]["processor"] == "ProcessorA"

        # Compare latency (lower is better)
        comparison = tester.compare_processors(results, "latency")
        assert comparison["best_performer"]["processor"] == "ProcessorB"
        assert comparison["worst_performer"]["processor"] == "ProcessorA"

    def test_compare_processors_empty(self):
        """Test comparing with empty results."""
        tester = ProcessorPerformanceTester()

        comparison = tester.compare_processors([], "throughput")
        assert "error" in comparison


class TestIntegration:
    """Test integration scenarios."""

    @pytest.mark.asyncio
    async def test_end_to_end_testing(self):
        """Test complete end-to-end processor testing."""
        # Create framework and performance tester
        framework = ProcessorTestFramework()
        performance_tester = ProcessorPerformanceTester()

        # Test interface validation
        assert framework.validate_processor_interface(SimpleTestProcessor) is True

        # Test processor creation
        processor = framework.create_test_processor(SimpleTestProcessor)

        # Test lifecycle
        lifecycle_result = await framework.test_processor_lifecycle(processor)
        assert lifecycle_result is True

        # Test execution
        execution_result = framework.test_processor_execution(processor)
        assert execution_result is True

        # Test performance
        throughput = await performance_tester.test_throughput(processor, 25)
        assert throughput > 0

        # Test comprehensive suite
        results = await framework.run_comprehensive_test_suite(SimpleTestProcessor)
        assert results["overall_success"] is True

    def test_mock_processor_interactions(self):
        """Test interactions between different mock processors."""
        # Create a chain of processors
        recording = RecordingProcessor()
        transform = TransformProcessor(lambda x: {**x, "transformed": True})

        event = {"level": "info", "message": "test"}

        # Process through recording first
        result1 = recording.process(None, "info", event)

        # Then through transform
        result2 = transform.process(None, "info", result1)

        # Check recording processor captured the event
        assert len(recording.recorded_events) == 1

        # Check transform processor added the field
        assert result2["transformed"] is True
        assert transform.get_transformation_count() == 1<|MERGE_RESOLUTION|>--- conflicted
+++ resolved
@@ -325,17 +325,11 @@
             )
 
     def test_test_processor_registration_with_registry(self):
-<<<<<<< HEAD
         """Test processor registration when registry exists."""
         framework = ProcessorTestFramework()
 
         # Since the registry now exists, this should test actual registration
-=======
-        """Test processor registration with the processor registry."""
-        framework = ProcessorTestFramework()
-
-        # Now that the registry exists, this should work properly
->>>>>>> 801e1ea3
+
         result = framework.test_processor_registration("test", SimpleTestProcessor)
         assert result is True  # Should return True when registration succeeds
 
